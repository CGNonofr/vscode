/*---------------------------------------------------------------------------------------------
 *  Copyright (c) Microsoft Corporation. All rights reserved.
 *--------------------------------------------------------------------------------------------*/

import * as net from 'net';
import * as http from 'http';
import * as crypto from 'crypto';
import * as os from 'os';
import * as url from 'url';
import * as util from 'util';
import * as fs from 'fs';
import * as path from 'path';
import { RemoteExtensionManagementServer, ManagementConnection } from 'vs/server/remoteExtensionManagement';
import { ExtensionHostConnection } from 'vs/server/extensionHostConnection';
import { ConnectionType, HandshakeMessage, SignRequest, IRemoteExtensionHostStartParams, ITunnelConnectionStartParams } from 'vs/platform/remote/common/remoteAgentConnection';
import { PersistentProtocol } from 'vs/base/parts/ipc/common/ipc.net';
import { NodeSocket, WebSocketNodeSocket } from 'vs/base/parts/ipc/node/ipc.net';
import { readdir, rimraf } from 'vs/base/node/pfs';
import { findFreePort } from 'vs/base/node/ports';
import { EnvironmentService } from 'vs/platform/environment/node/environmentService';
import product from 'vs/platform/product/node/product';
import { generateUuid } from 'vs/base/common/uuid';
import { getMediaMime } from 'vs/base/common/mime';
import { URI } from 'vs/base/common/uri';
import { isEqualOrParent, sanitizeFilePath } from 'vs/base/common/extpath';
import { isLinux } from 'vs/base/common/platform';
import { VSBuffer } from 'vs/base/common/buffer';
import { Disposable } from 'vs/base/common/lifecycle';
import { IURITransformer } from 'vs/base/common/uriIpc';
import { createRemoteURITransformer } from 'vs/server/remoteUriTransformer';

const CONNECTION_AUTH_TOKEN = generateUuid();

const textMmimeType = {
	'.html': 'text/html',
	'.js': 'text/javascript',
	'.json': 'application/json',
	'.css': 'text/css',
	'.svg': 'image/svg+xml',
};

const APP_ROOT = path.dirname(URI.parse(require.toUrl('')).fsPath);

export class RemoteExtensionHostAgentServer extends Disposable {

	private _remoteExtensionManagementServer: RemoteExtensionManagementServer;
	private readonly _extHostConnections: { [reconnectionToken: string]: ExtensionHostConnection; };
	private readonly _managementConnections: { [reconnectionToken: string]: ManagementConnection; };

	constructor(
		private readonly _environmentService: EnvironmentService
	) {
		super();
		this._extHostConnections = Object.create(null);
		this._managementConnections = Object.create(null);
	}

	public async start(port: number) {
		// Wait for the extension management server to be set up, cache the result so it can be accessed sync while handling requests
		const server = await RemoteExtensionManagementServer.create(this._environmentService);
		this._remoteExtensionManagementServer = this._register(server);
		return this._start(port);
	}

	private _start(port: number) {
		const ifaces = os.networkInterfaces();

		Object.keys(ifaces).forEach(function (ifname) {
			ifaces[ifname].forEach(function (iface) {
				if (!iface.internal && iface.family === 'IPv4') {
					console.log(`IP Address: ${iface.address}`);
				}
			});
		});

		setTimeout(() => this.cleanupOlderLogs(this._environmentService.logsPath).then(null, err => console.error(err)), 10000);

		let transformer: IURITransformer;

		const server = http.createServer(async (req: http.IncomingMessage, res: http.ServerResponse) => {

			// Only serve GET requests
			if (req.method !== 'GET') {
				res.writeHead(500, { 'Content-Type': 'text/plain' });
				return res.end(`Unsupported method ${req.method}`);
			}

			// Version
			if (req.url === '/version') {
				res.writeHead(200, { 'Content-Type': 'text/html' });
				return res.end(product.commit || '');
			}

			// Workbench
			try {
				const pathname = url.parse(req.url!).pathname;


				let filePath: string;
				if (pathname === '/') {

					const authority = req.headers.host!; // TODO@web this is localhost when opening 127.0.0.1 and is possibly undefined, does it matter?
					if (!transformer) {
						transformer = createRemoteURITransformer(authority);
					}

					filePath = URI.parse(require.toUrl('vs/code/browser/workbench/workbench.html')).fsPath;
					const _data = await util.promisify(fs.readFile)(filePath);
<<<<<<< HEAD
					const appRoot = path.join(URI.parse(require.toUrl('vs')).fsPath, '../../');
					const folder = this._environmentService.args['folder'] ? sanitizeFilePath(this._environmentService.args['folder'], process.env['VSCODE_CWD'] || process.cwd()) : this._getQueryValue(req.url, 'folder');
=======
					const folder = this._environmentService.args['folder'] ? sanitizeFilePath(this._environmentService.args['folder'], process.env['VSCODE_CWD'] || process.cwd()) : undefined;
>>>>>>> e308944f
					const workspace = this._environmentService.args['workspace'];
					const data = _data.toString()
						.replace('{{CONNECTION_AUTH_TOKEN}}', CONNECTION_AUTH_TOKEN)
						.replace('\'{{USER_DATA}}\'', JSON.stringify(transformer.transformOutgoing(URI.file(this._environmentService.userDataPath))))
						.replace('\'{{FOLDER}}\'', folder ? JSON.stringify(transformer.transformOutgoing(URI.file(folder))) : 'undefined')
						.replace('\'{{WORKSPACE}}\'', workspace ? JSON.stringify(transformer.transformOutgoing(URI.file(workspace))) : 'undefined')
						.replace('{{AUTHORITY}}', authority);
					res.writeHead(200, { 'Content-Type': textMmimeType[path.extname(filePath)] || getMediaMime(filePath) || 'text/plain' });
					return res.end(data);
				} else {
					filePath = path.join(APP_ROOT, path.normalize(pathname!));
				}

				if (!isEqualOrParent(filePath, APP_ROOT, !isLinux)) {
					throw new Error(`Invalid path ${pathname}`); // prevent navigation outside root
				}

				const stat = await util.promisify(fs.stat)(filePath);
				if (stat.isDirectory()) {
					filePath += '/index.html';
				}

				const data = await util.promisify(fs.readFile)(filePath);
				res.writeHead(200, { 'Content-Type': textMmimeType[path.extname(filePath)] || getMediaMime(filePath) || 'text/plain' });
				return res.end(data);
			} catch (error) {
				console.error(error.toString());

				res.writeHead(404, { 'Content-Type': 'text/plain' });
				return res.end('Not found');
			}
		});
		server.on('upgrade', (req: http.IncomingMessage, socket: net.Socket) => {
			if (req.headers['upgrade'] !== 'websocket') {
				socket.end('HTTP/1.1 400 Bad Request');
				return;
			}

			// https://tools.ietf.org/html/rfc6455#section-4
			const requestNonce = req.headers['sec-websocket-key'];
			const hash = crypto.createHash('sha1');
			hash.update(requestNonce + '258EAFA5-E914-47DA-95CA-C5AB0DC85B11');
			const responseNonce = hash.digest('base64');

			const responseHeaders = [
				`HTTP/1.1 101 Switching Protocols`,
				`Upgrade: websocket`,
				`Connection: Upgrade`,
				`Sec-WebSocket-Accept: ${responseNonce}`
			];
			socket.write(responseHeaders.join('\r\n') + '\r\n\r\n');

			// Never timeout this socket due to inactivity!
			socket.setTimeout(0);
			// Finally!
			let reconnectionToken = generateUuid();
			let isReconnection = false;
			let skipWebSocketFrames = false;

			if (req.url) {
				const query = url.parse(req.url, true).query;
				if (typeof query.reconnectionToken === 'string') {
					reconnectionToken = query.reconnectionToken;
				}
				if (query.reconnection === 'true') {
					isReconnection = true;
				}
				if (query.skipWebSocketFrames === 'true') {
					skipWebSocketFrames = true;
				}
			}

			if (skipWebSocketFrames) {
				this._handleConnection(new NodeSocket(socket), isReconnection, reconnectionToken);
			} else {
				this._handleConnection(new WebSocketNodeSocket(new NodeSocket(socket)), isReconnection, reconnectionToken);
			}
		});
		server.on('error', (err) => {
			console.error(`Error occurred in server`);
			console.error(err);
		});
		server.listen(port, () => {
			// Do not change this line. VS Code looks for this in
			// the output.
			const address = server.address();
			console.log(`Extension host agent listening on ${typeof address === 'string' ? address : address.port}`);
		});
	}

	// Eventually cleanup
	/**
	 * Cleans up older logs, while keeping the 10 most recent ones.
	 */
	private async cleanupOlderLogs(logsPath: string): Promise<void> {
		const currentLog = path.basename(logsPath);
		const logsRoot = path.dirname(logsPath);
		const children = await readdir(logsRoot);
		const allSessions = children.filter(name => /^\d{8}T\d{6}$/.test(name));
		const oldSessions = allSessions.sort().filter((d, i) => d !== currentLog);
		const toDelete = oldSessions.slice(0, Math.max(0, oldSessions.length - 9));

		await Promise.all(toDelete.map(name => rimraf(path.join(logsRoot, name))));
	}

	private _getQueryValue(url: string | undefined, key: string): string | undefined {
		if (url === undefined) {
			return undefined;
		}
		const queryString = url.split('?')[1];
		if (queryString) {
			const args = queryString.split('&');
			for (let i = 0; i < args.length; i++) {
				const split = args[i].split('=');
				if (split[0] === key) {
					return split[1];
				}
			}
		}
		return undefined;
	}

	private _handleConnection(socket: NodeSocket | WebSocketNodeSocket, isReconnection: boolean, reconnectionToken: string): void {
		const protocol = new PersistentProtocol(socket);

		let validator: any;
		try {
			const vsda = <any>require.__$__nodeRequire('vsda');
			validator = new vsda.validator();
		} catch (e) {
		}

		const messageRegistration = protocol.onControlMessage((raw => {

			const msg = <HandshakeMessage>JSON.parse(raw.toString());
			if (msg.type === 'auth') {

				if (typeof msg.auth !== 'string' || msg.auth !== '00000000000000000000') {
					// TODO@vs-remote: use real nonce here
					// Invalid nonce, will not communicate further with this client
					console.error(`Unauthorized client refused.`);
					protocol.sendControl(VSBuffer.fromString(JSON.stringify({ type: 'error', reason: 'Unauthorized client refused.' })));
					protocol.dispose();
					socket.dispose();
					return;
				}

				let someText = 'VS Code Headless is cool';
				if (validator) {
					try {
						someText = validator.createNewMessage(someText);
					} catch (e) {
					}
				}

				const signRequest: SignRequest = {
					type: 'sign',
					data: someText
				};
				protocol.sendControl(VSBuffer.fromString(JSON.stringify(signRequest)));

			} else if (msg.type === 'connectionType') {

				// Stop listening for further events
				messageRegistration.dispose();

				const rendererCommit = msg.commit;
				const myCommit = product.commit;
				if (rendererCommit && myCommit) {
					// Running in the built version where commits are defined
					if (rendererCommit !== myCommit) {
						console.error(`Version mismatch, client refused.`);
						protocol.sendControl(VSBuffer.fromString(JSON.stringify({ type: 'error', reason: 'Version mismatch, client refused.' })));
						protocol.dispose();
						socket.dispose();
						return;
					}
				}

				let valid = false;

				if (msg.signedData === CONNECTION_AUTH_TOKEN) {
					// web client
					valid = true;
				}
				if (!valid && validator && typeof msg.signedData === 'string') {
					try {
						valid = validator.validate(msg.signedData) === 'ok';
					} catch (e) {
					}
				}

				if (!valid) {
					if (msg.isBuilt) {
						console.error(`Unauthorized client refused.`);
						protocol.sendControl(VSBuffer.fromString(JSON.stringify({ type: 'error', reason: 'Unauthorized client refused.' })));
						protocol.dispose();
						socket.dispose();
						return;
					} else {
						console.error(`Unauthorized client handshake failed but we proceed because of dev mode.`);
					}
				} else {
					if (!msg.isBuilt) {
						console.log(`Client handshake succeded.`);
					}
				}

				switch (msg.desiredConnectionType) {
					case ConnectionType.Management:
						// This should become a management connection
						console.log(`==> Received a management connection`);


						if (isReconnection) {
							// This is a reconnection
							if (this._managementConnections[reconnectionToken]) {
								protocol.sendControl(VSBuffer.fromString(JSON.stringify({ type: 'ok' })));
								const dataChunk = protocol.readEntireBuffer();
								protocol.dispose();
								this._managementConnections[reconnectionToken].acceptReconnection(socket, dataChunk);
							} else {
								// This is an unknown reconnection token
								protocol.sendControl(VSBuffer.fromString(JSON.stringify({ type: 'error', reason: 'Unknown reconnection token.' })));
								protocol.dispose();
								socket.dispose();
							}
						} else {
							// This is a fresh connection
							if (this._managementConnections[reconnectionToken]) {
								// Cannot have two concurrent connections using the same reconnection token
								protocol.sendControl(VSBuffer.fromString(JSON.stringify({ type: 'error', reason: 'Duplicate reconnection token.' })));
								protocol.dispose();
								socket.dispose();
							} else {
								protocol.sendControl(VSBuffer.fromString(JSON.stringify({ type: 'ok' })));
								const con = new ManagementConnection(this._remoteExtensionManagementServer, protocol);
								this._managementConnections[reconnectionToken] = con;
								con.onClose(() => {
									delete this._managementConnections[reconnectionToken];
								});
							}
						}

						break;

					case ConnectionType.ExtensionHost:
						// This should become an extension host connection
						const startParams = <IRemoteExtensionHostStartParams>msg.args || { language: 'en' };
						this._updateWithFreeDebugPort(startParams).then(startParams => {

							console.log(`==> Received an extension host connection.`);
							if (startParams.port) {
								console.log(`==> Debug port ${startParams.port}`);
							}
							if (msg.args) {
								console.log(`==> Using UI language: ${startParams.language}`);
							} else {
								console.log(`==> No UI language provided by renderer. Falling back to English.`);
							}

							if (isReconnection) {
								// This is a reconnection
								if (this._extHostConnections[reconnectionToken]) {
									protocol.sendControl(VSBuffer.fromString(JSON.stringify(startParams.port ? { debugPort: startParams.port } : {})));
									const dataChunk = protocol.readEntireBuffer();
									protocol.dispose();
									this._extHostConnections[reconnectionToken].acceptReconnection(socket, dataChunk);
								} else {
									// This is an unknown reconnection token
									protocol.sendControl(VSBuffer.fromString(JSON.stringify({ type: 'error', reason: 'Unknown reconnection token.' })));
									protocol.dispose();
									socket.dispose();
								}
							} else {
								// This is a fresh connection
								if (this._extHostConnections[reconnectionToken]) {
									// Cannot have two concurrent connections using the same reconnection token
									protocol.sendControl(VSBuffer.fromString(JSON.stringify({ type: 'error', reason: 'Duplicate reconnection token.' })));
									protocol.dispose();
									socket.dispose();
								} else {
									protocol.sendControl(VSBuffer.fromString(JSON.stringify(startParams.port ? { debugPort: startParams.port } : {})));
									const dataChunk = protocol.readEntireBuffer();
									protocol.dispose();
									const con = new ExtensionHostConnection(this._environmentService, socket, dataChunk);
									this._extHostConnections[reconnectionToken] = con;
									con.onClose(() => {
										delete this._extHostConnections[reconnectionToken];
									});
									con.start(startParams);
								}
							}
						});
						break;

					case ConnectionType.Tunnel:
						const tunnelStartParams = <ITunnelConnectionStartParams>msg.args;
						this._createTunnel(protocol, tunnelStartParams);
						break;

					default:
						console.error(`Unknown initial data received.`);
						protocol.sendControl(VSBuffer.fromString(JSON.stringify({ type: 'error', reason: 'Unknown initial data received.' })));
						protocol.dispose();
						socket.dispose();
				}
			}
		}));
	}

	private async _createTunnel(protocol: PersistentProtocol, tunnelStartParams: ITunnelConnectionStartParams): Promise<void> {
		const remoteSocket = (<NodeSocket>protocol.getSocket()).socket;
		const dataChunk = protocol.readEntireBuffer();
		protocol.dispose();

		remoteSocket.pause();
		const localSocket = await this._connectSocket(tunnelStartParams.port);

		if (dataChunk.byteLength > 0) {
			localSocket.write(dataChunk.buffer);
		}

		localSocket.on('end', () => remoteSocket.end());
		localSocket.on('close', () => remoteSocket.end());
		remoteSocket.on('end', () => localSocket.end());
		remoteSocket.on('close', () => localSocket.end());

		localSocket.pipe(remoteSocket);
		remoteSocket.pipe(localSocket);
	}

	private _connectSocket(port: number): Promise<net.Socket> {
		return new Promise<net.Socket>((c, e) => {
			const socket = net.createConnection({ port: port }, () => {
				socket.removeListener('error', e);
				socket.pause();
				c(socket);
			});

			socket.once('error', e);
		});
	}

	private _updateWithFreeDebugPort(startParams: IRemoteExtensionHostStartParams): Thenable<IRemoteExtensionHostStartParams> {
		if (typeof startParams.port === 'number') {
			return findFreePort(startParams.port, 10 /* try 10 ports */, 5000 /* try up to 5 seconds */).then(freePort => {
				startParams.port = freePort;
				return startParams;
			});
		}
		// No port clear debug configuration.
		startParams.debugId = undefined;
		startParams.port = undefined;
		startParams.break = undefined;
		return Promise.resolve(startParams);
	}
}<|MERGE_RESOLUTION|>--- conflicted
+++ resolved
@@ -106,12 +106,7 @@
 
 					filePath = URI.parse(require.toUrl('vs/code/browser/workbench/workbench.html')).fsPath;
 					const _data = await util.promisify(fs.readFile)(filePath);
-<<<<<<< HEAD
-					const appRoot = path.join(URI.parse(require.toUrl('vs')).fsPath, '../../');
 					const folder = this._environmentService.args['folder'] ? sanitizeFilePath(this._environmentService.args['folder'], process.env['VSCODE_CWD'] || process.cwd()) : this._getQueryValue(req.url, 'folder');
-=======
-					const folder = this._environmentService.args['folder'] ? sanitizeFilePath(this._environmentService.args['folder'], process.env['VSCODE_CWD'] || process.cwd()) : undefined;
->>>>>>> e308944f
 					const workspace = this._environmentService.args['workspace'];
 					const data = _data.toString()
 						.replace('{{CONNECTION_AUTH_TOKEN}}', CONNECTION_AUTH_TOKEN)
