/*---------------------------------------------------------------------------------------------
 *  Copyright (c) Microsoft Corporation. All rights reserved.
 *  Licensed under the MIT License. See License.txt in the project root for license information.
 *--------------------------------------------------------------------------------------------*/

import 'vs/css!./viewLines';
import { FastDomNode } from 'vs/base/browser/fastDomNode';
import { RunOnceScheduler } from 'vs/base/common/async';
import { Configuration } from 'vs/editor/browser/config/configuration';
import { IVisibleLinesHost, VisibleLinesCollection } from 'vs/editor/browser/view/viewLayer';
import { PartFingerprint, PartFingerprints, ViewPart } from 'vs/editor/browser/view/viewPart';
import { DomReadingContext, ViewLine, ViewLineOptions } from 'vs/editor/browser/viewParts/lines/viewLine';
import { Position } from 'vs/editor/common/core/position';
import { Range } from 'vs/editor/common/core/range';
import { Selection } from 'vs/editor/common/core/selection';
import { ScrollType } from 'vs/editor/common/editorCommon';
import { HorizontalRange, IViewLines, LineVisibleRanges } from 'vs/editor/common/view/renderingContext';
import { ViewContext } from 'vs/editor/common/view/viewContext';
import * as viewEvents from 'vs/editor/common/view/viewEvents';
import { ViewportData } from 'vs/editor/common/viewLayout/viewLinesViewportData';
import { Viewport } from 'vs/editor/common/viewModel/viewModel';
import { EditorOption } from 'vs/editor/common/config/editorOptions';

class LastRenderedData {

	private _currentVisibleRange: Range;

	constructor() {
		this._currentVisibleRange = new Range(1, 1, 1, 1);
	}

	public getCurrentVisibleRange(): Range {
		return this._currentVisibleRange;
	}

	public setCurrentVisibleRange(currentVisibleRange: Range): void {
		this._currentVisibleRange = currentVisibleRange;
	}
}

class HorizontalRevealRequest {

	public readonly lineNumber: number;
	public readonly startColumn: number;
	public readonly endColumn: number;
	public readonly startScrollTop: number;
	public readonly stopScrollTop: number;
	public readonly scrollType: ScrollType;

	constructor(lineNumber: number, startColumn: number, endColumn: number, startScrollTop: number, stopScrollTop: number, scrollType: ScrollType) {
		this.lineNumber = lineNumber;
		this.startColumn = startColumn;
		this.endColumn = endColumn;
		this.startScrollTop = startScrollTop;
		this.stopScrollTop = stopScrollTop;
		this.scrollType = scrollType;
	}
}

export class ViewLines extends ViewPart implements IVisibleLinesHost<ViewLine>, IViewLines {
	/**
	 * Adds this amount of pixels to the right of lines (no-one wants to type near the edge of the viewport)
	 */
	private static readonly HORIZONTAL_EXTRA_PX = 30;

	private readonly _linesContent: FastDomNode<HTMLElement>;
	private readonly _textRangeRestingSpot: HTMLElement;
	private readonly _visibleLines: VisibleLinesCollection<ViewLine>;
	private readonly domNode: FastDomNode<HTMLElement>;

	// --- config
	private _lineHeight: number;
	private _typicalHalfwidthCharacterWidth: number;
	private _isViewportWrapping: boolean;
	private _revealHorizontalRightPadding: number;
<<<<<<< HEAD
	private _cursorSurroundingLines: number;
=======
	private _selections: Selection[];
	private _scrollOff: number;
>>>>>>> 166ad253
	private _canUseLayerHinting: boolean;
	private _viewLineOptions: ViewLineOptions;

	// --- width
	private _maxLineWidth: number;
	private readonly _asyncUpdateLineWidths: RunOnceScheduler;

	private _horizontalRevealRequest: HorizontalRevealRequest | null;
	private readonly _lastRenderedData: LastRenderedData;

	constructor(context: ViewContext, linesContent: FastDomNode<HTMLElement>) {
		super(context);
		this._linesContent = linesContent;
		this._textRangeRestingSpot = document.createElement('div');
		this._visibleLines = new VisibleLinesCollection(this);
		this.domNode = this._visibleLines.domNode;

		const conf = this._context.configuration;
		const options = this._context.configuration.options;
		const wrappingInfo = options.get(EditorOption.wrappingInfo);

		this._lineHeight = conf.editor.lineHeight;
		this._typicalHalfwidthCharacterWidth = conf.editor.fontInfo.typicalHalfwidthCharacterWidth;
		this._isViewportWrapping = wrappingInfo.isViewportWrapping;
		this._revealHorizontalRightPadding = options.get(EditorOption.revealHorizontalRightPadding);
		this._cursorSurroundingLines = options.get(EditorOption.cursorSurroundingLines);
		this._canUseLayerHinting = !options.get(EditorOption.disableLayerHinting);
		this._viewLineOptions = new ViewLineOptions(conf, this._context.theme.type);
		this._selections = [];

		PartFingerprints.write(this.domNode, PartFingerprint.ViewLines);
		this.domNode.setClassName('view-lines');
		Configuration.applyFontInfo(this.domNode, conf.editor.fontInfo);

		// --- width & height
		this._maxLineWidth = 0;
		this._asyncUpdateLineWidths = new RunOnceScheduler(() => {
			this._updateLineWidthsSlow();
		}, 200);

		this._lastRenderedData = new LastRenderedData();

		this._horizontalRevealRequest = null;
	}

	public dispose(): void {
		this._asyncUpdateLineWidths.dispose();
		super.dispose();
	}

	public getDomNode(): FastDomNode<HTMLElement> {
		return this.domNode;
	}

	// ---- begin IVisibleLinesHost

	public createVisibleLine(): ViewLine {
		return new ViewLine(this._viewLineOptions);
	}

	// ---- end IVisibleLinesHost

	// ---- begin view event handlers

	public onConfigurationChanged(e: viewEvents.ViewConfigurationChangedEvent): boolean {
		this._visibleLines.onConfigurationChanged(e);
		if (e.hasChanged(EditorOption.wrappingInfo)) {
			this._maxLineWidth = 0;
		}

		const conf = this._context.configuration;
		const options = this._context.configuration.options;
		const wrappingInfo = options.get(EditorOption.wrappingInfo);

		this._lineHeight = conf.editor.lineHeight;
		this._typicalHalfwidthCharacterWidth = conf.editor.fontInfo.typicalHalfwidthCharacterWidth;
		this._isViewportWrapping = wrappingInfo.isViewportWrapping;
		this._revealHorizontalRightPadding = options.get(EditorOption.revealHorizontalRightPadding);
		this._cursorSurroundingLines = options.get(EditorOption.cursorSurroundingLines);
		this._canUseLayerHinting = !options.get(EditorOption.disableLayerHinting);
		Configuration.applyFontInfo(this.domNode, conf.editor.fontInfo);

		this._onOptionsMaybeChanged();

		if (e.hasChanged(EditorOption.layoutInfo)) {
			this._maxLineWidth = 0;
		}

		return true;
	}
	private _onOptionsMaybeChanged(): boolean {
		const conf = this._context.configuration;

		const newViewLineOptions = new ViewLineOptions(conf, this._context.theme.type);
		if (!this._viewLineOptions.equals(newViewLineOptions)) {
			this._viewLineOptions = newViewLineOptions;

			const startLineNumber = this._visibleLines.getStartLineNumber();
			const endLineNumber = this._visibleLines.getEndLineNumber();
			for (let lineNumber = startLineNumber; lineNumber <= endLineNumber; lineNumber++) {
				const line = this._visibleLines.getVisibleLine(lineNumber);
				line.onOptionsChanged(this._viewLineOptions);
			}
			return true;
		}

		return false;
	}
	public onCursorStateChanged(e: viewEvents.ViewCursorStateChangedEvent): boolean {
		this._selections = e.selections;
		const rendStartLineNumber = this._visibleLines.getStartLineNumber();
		const rendEndLineNumber = this._visibleLines.getEndLineNumber();
		let r = false;
		for (let lineNumber = rendStartLineNumber; lineNumber <= rendEndLineNumber; lineNumber++) {
			r = this._visibleLines.getVisibleLine(lineNumber).onSelectionChanged() || r;
		}
		return r;
	}
	public onDecorationsChanged(e: viewEvents.ViewDecorationsChangedEvent): boolean {
		if (true/*e.inlineDecorationsChanged*/) {
			const rendStartLineNumber = this._visibleLines.getStartLineNumber();
			const rendEndLineNumber = this._visibleLines.getEndLineNumber();
			for (let lineNumber = rendStartLineNumber; lineNumber <= rendEndLineNumber; lineNumber++) {
				this._visibleLines.getVisibleLine(lineNumber).onDecorationsChanged();
			}
		}
		return true;
	}
	public onFlushed(e: viewEvents.ViewFlushedEvent): boolean {
		const shouldRender = this._visibleLines.onFlushed(e);
		this._maxLineWidth = 0;
		return shouldRender;
	}
	public onLinesChanged(e: viewEvents.ViewLinesChangedEvent): boolean {
		return this._visibleLines.onLinesChanged(e);
	}
	public onLinesDeleted(e: viewEvents.ViewLinesDeletedEvent): boolean {
		return this._visibleLines.onLinesDeleted(e);
	}
	public onLinesInserted(e: viewEvents.ViewLinesInsertedEvent): boolean {
		return this._visibleLines.onLinesInserted(e);
	}
	public onRevealRangeRequest(e: viewEvents.ViewRevealRangeRequestEvent): boolean {
		// Using the future viewport here in order to handle multiple
		// incoming reveal range requests that might all desire to be animated
		const desiredScrollTop = this._computeScrollTopToRevealRange(this._context.viewLayout.getFutureViewport(), e.source, e.range, e.verticalType);

		// validate the new desired scroll top
		let newScrollPosition = this._context.viewLayout.validateScrollPosition({ scrollTop: desiredScrollTop });

		if (e.revealHorizontal) {
			if (e.range.startLineNumber !== e.range.endLineNumber) {
				// Two or more lines? => scroll to base (That's how you see most of the two lines)
				newScrollPosition = {
					scrollTop: newScrollPosition.scrollTop,
					scrollLeft: 0
				};
			} else {
				// We don't necessarily know the horizontal offset of this range since the line might not be in the view...
				this._horizontalRevealRequest = new HorizontalRevealRequest(e.range.startLineNumber, e.range.startColumn, e.range.endColumn, this._context.viewLayout.getCurrentScrollTop(), newScrollPosition.scrollTop, e.scrollType);
			}
		} else {
			this._horizontalRevealRequest = null;
		}

		const scrollTopDelta = Math.abs(this._context.viewLayout.getCurrentScrollTop() - newScrollPosition.scrollTop);
		if (e.scrollType === ScrollType.Smooth && scrollTopDelta > this._lineHeight) {
			this._context.viewLayout.setScrollPositionSmooth(newScrollPosition);
		} else {
			this._context.viewLayout.setScrollPositionNow(newScrollPosition);
		}

		return true;
	}
	public onScrollChanged(e: viewEvents.ViewScrollChangedEvent): boolean {
		if (this._horizontalRevealRequest && e.scrollLeftChanged) {
			// cancel any outstanding horizontal reveal request if someone else scrolls horizontally.
			this._horizontalRevealRequest = null;
		}
		if (this._horizontalRevealRequest && e.scrollTopChanged) {
			const min = Math.min(this._horizontalRevealRequest.startScrollTop, this._horizontalRevealRequest.stopScrollTop);
			const max = Math.max(this._horizontalRevealRequest.startScrollTop, this._horizontalRevealRequest.stopScrollTop);
			if (e.scrollTop < min || e.scrollTop > max) {
				// cancel any outstanding horizontal reveal request if someone else scrolls vertically.
				this._horizontalRevealRequest = null;
			}
		}
		this.domNode.setWidth(e.scrollWidth);
		return this._visibleLines.onScrollChanged(e) || true;
	}

	public onTokensChanged(e: viewEvents.ViewTokensChangedEvent): boolean {
		return this._visibleLines.onTokensChanged(e);
	}
	public onZonesChanged(e: viewEvents.ViewZonesChangedEvent): boolean {
		this._context.viewLayout.onMaxLineWidthChanged(this._maxLineWidth);
		return this._visibleLines.onZonesChanged(e);
	}
	public onThemeChanged(e: viewEvents.ViewThemeChangedEvent): boolean {
		return this._onOptionsMaybeChanged();
	}

	// ---- end view event handlers

	// ----------- HELPERS FOR OTHERS

	public getPositionFromDOMInfo(spanNode: HTMLElement, offset: number): Position | null {
		const viewLineDomNode = this._getViewLineDomNode(spanNode);
		if (viewLineDomNode === null) {
			// Couldn't find view line node
			return null;
		}
		const lineNumber = this._getLineNumberFor(viewLineDomNode);

		if (lineNumber === -1) {
			// Couldn't find view line node
			return null;
		}

		if (lineNumber < 1 || lineNumber > this._context.model.getLineCount()) {
			// lineNumber is outside range
			return null;
		}

		if (this._context.model.getLineMaxColumn(lineNumber) === 1) {
			// Line is empty
			return new Position(lineNumber, 1);
		}

		const rendStartLineNumber = this._visibleLines.getStartLineNumber();
		const rendEndLineNumber = this._visibleLines.getEndLineNumber();
		if (lineNumber < rendStartLineNumber || lineNumber > rendEndLineNumber) {
			// Couldn't find line
			return null;
		}

		let column = this._visibleLines.getVisibleLine(lineNumber).getColumnOfNodeOffset(lineNumber, spanNode, offset);
		const minColumn = this._context.model.getLineMinColumn(lineNumber);
		if (column < minColumn) {
			column = minColumn;
		}
		return new Position(lineNumber, column);
	}

	private _getViewLineDomNode(node: HTMLElement | null): HTMLElement | null {
		while (node && node.nodeType === 1) {
			if (node.className === ViewLine.CLASS_NAME) {
				return node;
			}
			node = node.parentElement;
		}
		return null;
	}

	/**
	 * @returns the line number of this view line dom node.
	 */
	private _getLineNumberFor(domNode: HTMLElement): number {
		const startLineNumber = this._visibleLines.getStartLineNumber();
		const endLineNumber = this._visibleLines.getEndLineNumber();
		for (let lineNumber = startLineNumber; lineNumber <= endLineNumber; lineNumber++) {
			const line = this._visibleLines.getVisibleLine(lineNumber);
			if (domNode === line.getDomNode()) {
				return lineNumber;
			}
		}
		return -1;
	}

	public getLineWidth(lineNumber: number): number {
		const rendStartLineNumber = this._visibleLines.getStartLineNumber();
		const rendEndLineNumber = this._visibleLines.getEndLineNumber();
		if (lineNumber < rendStartLineNumber || lineNumber > rendEndLineNumber) {
			// Couldn't find line
			return -1;
		}

		return this._visibleLines.getVisibleLine(lineNumber).getWidth();
	}

	public linesVisibleRangesForRange(_range: Range, includeNewLines: boolean): LineVisibleRanges[] | null {
		if (this.shouldRender()) {
			// Cannot read from the DOM because it is dirty
			// i.e. the model & the dom are out of sync, so I'd be reading something stale
			return null;
		}

		const originalEndLineNumber = _range.endLineNumber;
		const range = Range.intersectRanges(_range, this._lastRenderedData.getCurrentVisibleRange());
		if (!range) {
			return null;
		}

		let visibleRanges: LineVisibleRanges[] = [], visibleRangesLen = 0;
		const domReadingContext = new DomReadingContext(this.domNode.domNode, this._textRangeRestingSpot);

		let nextLineModelLineNumber: number = 0;
		if (includeNewLines) {
			nextLineModelLineNumber = this._context.model.coordinatesConverter.convertViewPositionToModelPosition(new Position(range.startLineNumber, 1)).lineNumber;
		}

		const rendStartLineNumber = this._visibleLines.getStartLineNumber();
		const rendEndLineNumber = this._visibleLines.getEndLineNumber();
		for (let lineNumber = range.startLineNumber; lineNumber <= range.endLineNumber; lineNumber++) {

			if (lineNumber < rendStartLineNumber || lineNumber > rendEndLineNumber) {
				continue;
			}

			const startColumn = lineNumber === range.startLineNumber ? range.startColumn : 1;
			const endColumn = lineNumber === range.endLineNumber ? range.endColumn : this._context.model.getLineMaxColumn(lineNumber);
			const visibleRangesForLine = this._visibleLines.getVisibleLine(lineNumber).getVisibleRangesForRange(startColumn, endColumn, domReadingContext);

			if (!visibleRangesForLine || visibleRangesForLine.length === 0) {
				continue;
			}

			if (includeNewLines && lineNumber < originalEndLineNumber) {
				const currentLineModelLineNumber = nextLineModelLineNumber;
				nextLineModelLineNumber = this._context.model.coordinatesConverter.convertViewPositionToModelPosition(new Position(lineNumber + 1, 1)).lineNumber;

				if (currentLineModelLineNumber !== nextLineModelLineNumber) {
					visibleRangesForLine[visibleRangesForLine.length - 1].width += this._typicalHalfwidthCharacterWidth;
				}
			}

			visibleRanges[visibleRangesLen++] = new LineVisibleRanges(lineNumber, visibleRangesForLine);
		}

		if (visibleRangesLen === 0) {
			return null;
		}

		return visibleRanges;
	}

	private visibleRangesForRange2(_range: Range): HorizontalRange[] | null {

		if (this.shouldRender()) {
			// Cannot read from the DOM because it is dirty
			// i.e. the model & the dom are out of sync, so I'd be reading something stale
			return null;
		}

		const range = Range.intersectRanges(_range, this._lastRenderedData.getCurrentVisibleRange());
		if (!range) {
			return null;
		}

		let result: HorizontalRange[] = [];
		const domReadingContext = new DomReadingContext(this.domNode.domNode, this._textRangeRestingSpot);

		const rendStartLineNumber = this._visibleLines.getStartLineNumber();
		const rendEndLineNumber = this._visibleLines.getEndLineNumber();
		for (let lineNumber = range.startLineNumber; lineNumber <= range.endLineNumber; lineNumber++) {

			if (lineNumber < rendStartLineNumber || lineNumber > rendEndLineNumber) {
				continue;
			}

			const startColumn = lineNumber === range.startLineNumber ? range.startColumn : 1;
			const endColumn = lineNumber === range.endLineNumber ? range.endColumn : this._context.model.getLineMaxColumn(lineNumber);
			const visibleRangesForLine = this._visibleLines.getVisibleLine(lineNumber).getVisibleRangesForRange(startColumn, endColumn, domReadingContext);

			if (!visibleRangesForLine || visibleRangesForLine.length === 0) {
				continue;
			}

			result = result.concat(visibleRangesForLine);
		}

		if (result.length === 0) {
			return null;
		}

		return result;
	}

	public visibleRangeForPosition(position: Position): HorizontalRange | null {
		const visibleRanges = this.visibleRangesForRange2(new Range(position.lineNumber, position.column, position.lineNumber, position.column));
		if (!visibleRanges) {
			return null;
		}
		return visibleRanges[0];
	}

	// --- implementation

	public updateLineWidths(): void {
		this._updateLineWidths(false);
	}

	/**
	 * Updates the max line width if it is fast to compute.
	 * Returns true if all lines were taken into account.
	 * Returns false if some lines need to be reevaluated (in a slow fashion).
	 */
	private _updateLineWidthsFast(): boolean {
		return this._updateLineWidths(true);
	}

	private _updateLineWidthsSlow(): void {
		this._updateLineWidths(false);
	}

	private _updateLineWidths(fast: boolean): boolean {
		const rendStartLineNumber = this._visibleLines.getStartLineNumber();
		const rendEndLineNumber = this._visibleLines.getEndLineNumber();

		let localMaxLineWidth = 1;
		let allWidthsComputed = true;
		for (let lineNumber = rendStartLineNumber; lineNumber <= rendEndLineNumber; lineNumber++) {
			const visibleLine = this._visibleLines.getVisibleLine(lineNumber);

			if (fast && !visibleLine.getWidthIsFast()) {
				// Cannot compute width in a fast way for this line
				allWidthsComputed = false;
				continue;
			}

			localMaxLineWidth = Math.max(localMaxLineWidth, visibleLine.getWidth());
		}

		if (allWidthsComputed && rendStartLineNumber === 1 && rendEndLineNumber === this._context.model.getLineCount()) {
			// we know the max line width for all the lines
			this._maxLineWidth = 0;
		}

		this._ensureMaxLineWidth(localMaxLineWidth);

		return allWidthsComputed;
	}

	public prepareRender(): void {
		throw new Error('Not supported');
	}

	public render(): void {
		throw new Error('Not supported');
	}

	public renderText(viewportData: ViewportData): void {
		// (1) render lines - ensures lines are in the DOM
		this._visibleLines.renderLines(viewportData);
		this._lastRenderedData.setCurrentVisibleRange(viewportData.visibleRange);
		this.domNode.setWidth(this._context.viewLayout.getScrollWidth());
		this.domNode.setHeight(Math.min(this._context.viewLayout.getScrollHeight(), 1000000));

		// (2) compute horizontal scroll position:
		//  - this must happen after the lines are in the DOM since it might need a line that rendered just now
		//  - it might change `scrollWidth` and `scrollLeft`
		if (this._horizontalRevealRequest) {

			const revealLineNumber = this._horizontalRevealRequest.lineNumber;
			const revealStartColumn = this._horizontalRevealRequest.startColumn;
			const revealEndColumn = this._horizontalRevealRequest.endColumn;
			const scrollType = this._horizontalRevealRequest.scrollType;

			// Check that we have the line that contains the horizontal range in the viewport
			if (viewportData.startLineNumber <= revealLineNumber && revealLineNumber <= viewportData.endLineNumber) {

				this._horizontalRevealRequest = null;

				// allow `visibleRangesForRange2` to work
				this.onDidRender();

				// compute new scroll position
				const newScrollLeft = this._computeScrollLeftToRevealRange(revealLineNumber, revealStartColumn, revealEndColumn);

				const isViewportWrapping = this._isViewportWrapping;
				if (!isViewportWrapping) {
					// ensure `scrollWidth` is large enough
					this._ensureMaxLineWidth(newScrollLeft.maxHorizontalOffset);
				}

				// set `scrollLeft`
				if (scrollType === ScrollType.Smooth) {
					this._context.viewLayout.setScrollPositionSmooth({
						scrollLeft: newScrollLeft.scrollLeft
					});
				} else {
					this._context.viewLayout.setScrollPositionNow({
						scrollLeft: newScrollLeft.scrollLeft
					});
				}
			}
		}

		// Update max line width (not so important, it is just so the horizontal scrollbar doesn't get too small)
		if (!this._updateLineWidthsFast()) {
			// Computing the width of some lines would be slow => delay it
			this._asyncUpdateLineWidths.schedule();
		}

		// (3) handle scrolling
		this._linesContent.setLayerHinting(this._canUseLayerHinting);
		const adjustedScrollTop = this._context.viewLayout.getCurrentScrollTop() - viewportData.bigNumbersDelta;
		this._linesContent.setTop(-adjustedScrollTop);
		this._linesContent.setLeft(-this._context.viewLayout.getCurrentScrollLeft());
	}

	// --- width

	private _ensureMaxLineWidth(lineWidth: number): void {
		const iLineWidth = Math.ceil(lineWidth);
		if (this._maxLineWidth < iLineWidth) {
			this._maxLineWidth = iLineWidth;
			this._context.viewLayout.onMaxLineWidthChanged(this._maxLineWidth);
		}
	}

	private _computeScrollTopToRevealRange(viewport: Viewport, source: string, range: Range, verticalType: viewEvents.VerticalRevealType): number {
		const viewportStartY = viewport.top;
		const viewportHeight = viewport.height;
		const viewportEndY = viewportStartY + viewportHeight;
		let boxStartY: number;
		let boxEndY: number;

		// Have a box that includes one extra line height (for the horizontal scrollbar)
		boxStartY = this._context.viewLayout.getVerticalOffsetForLineNumber(range.startLineNumber);
		boxEndY = this._context.viewLayout.getVerticalOffsetForLineNumber(range.endLineNumber) + this._lineHeight;

<<<<<<< HEAD
		const context = Math.min((viewportHeight / this._lineHeight) / 2, this._cursorSurroundingLines);
		boxStartY -= context * this._lineHeight;
		boxEndY += Math.max(0, (context - 1)) * this._lineHeight;
=======
		const shouldIgnoreScrollOff = source === 'mouse' && (
			this._selections.length > 1 // scroll off might trigger scrolling and mess up with multi cursor
			|| (this._selections.length > 0 && this._selections[0].isEmpty()) // we don't want to single click triggering selection
		);

		if (!shouldIgnoreScrollOff) {
			const context = Math.min((viewportHeight / this._lineHeight) / 2, this._scrollOff);
			boxStartY -= context * this._lineHeight;
			boxEndY += Math.max(0, (context - 1)) * this._lineHeight;
		}
>>>>>>> 166ad253

		if (verticalType === viewEvents.VerticalRevealType.Simple || verticalType === viewEvents.VerticalRevealType.Bottom) {
			// Reveal one line more when the last line would be covered by the scrollbar - arrow down case or revealing a line explicitly at bottom
			boxEndY += this._lineHeight;
		}

		let newScrollTop: number;

		if (verticalType === viewEvents.VerticalRevealType.Center || verticalType === viewEvents.VerticalRevealType.CenterIfOutsideViewport) {
			if (verticalType === viewEvents.VerticalRevealType.CenterIfOutsideViewport && viewportStartY <= boxStartY && boxEndY <= viewportEndY) {
				// Box is already in the viewport... do nothing
				newScrollTop = viewportStartY;
			} else {
				// Box is outside the viewport... center it
				const boxMiddleY = (boxStartY + boxEndY) / 2;
				newScrollTop = Math.max(0, boxMiddleY - viewportHeight / 2);
			}
		} else {
			newScrollTop = this._computeMinimumScrolling(viewportStartY, viewportEndY, boxStartY, boxEndY, verticalType === viewEvents.VerticalRevealType.Top, verticalType === viewEvents.VerticalRevealType.Bottom);
		}

		return newScrollTop;
	}

	private _computeScrollLeftToRevealRange(lineNumber: number, startColumn: number, endColumn: number): { scrollLeft: number; maxHorizontalOffset: number; } {

		let maxHorizontalOffset = 0;

		const viewport = this._context.viewLayout.getCurrentViewport();
		const viewportStartX = viewport.left;
		const viewportEndX = viewportStartX + viewport.width;

		const visibleRanges = this.visibleRangesForRange2(new Range(lineNumber, startColumn, lineNumber, endColumn));
		let boxStartX = Number.MAX_VALUE;
		let boxEndX = 0;

		if (!visibleRanges) {
			// Unknown
			return {
				scrollLeft: viewportStartX,
				maxHorizontalOffset: maxHorizontalOffset
			};
		}

		for (const visibleRange of visibleRanges) {
			if (visibleRange.left < boxStartX) {
				boxStartX = visibleRange.left;
			}
			if (visibleRange.left + visibleRange.width > boxEndX) {
				boxEndX = visibleRange.left + visibleRange.width;
			}
		}

		maxHorizontalOffset = boxEndX;

		boxStartX = Math.max(0, boxStartX - ViewLines.HORIZONTAL_EXTRA_PX);
		boxEndX += this._revealHorizontalRightPadding;

		const newScrollLeft = this._computeMinimumScrolling(viewportStartX, viewportEndX, boxStartX, boxEndX);
		return {
			scrollLeft: newScrollLeft,
			maxHorizontalOffset: maxHorizontalOffset
		};
	}

	private _computeMinimumScrolling(viewportStart: number, viewportEnd: number, boxStart: number, boxEnd: number, revealAtStart?: boolean, revealAtEnd?: boolean): number {
		viewportStart = viewportStart | 0;
		viewportEnd = viewportEnd | 0;
		boxStart = boxStart | 0;
		boxEnd = boxEnd | 0;
		revealAtStart = !!revealAtStart;
		revealAtEnd = !!revealAtEnd;

		const viewportLength = viewportEnd - viewportStart;
		const boxLength = boxEnd - boxStart;

		if (boxLength < viewportLength) {
			// The box would fit in the viewport

			if (revealAtStart) {
				return boxStart;
			}

			if (revealAtEnd) {
				return Math.max(0, boxEnd - viewportLength);
			}

			if (boxStart < viewportStart) {
				// The box is above the viewport
				return boxStart;
			} else if (boxEnd > viewportEnd) {
				// The box is below the viewport
				return Math.max(0, boxEnd - viewportLength);
			}
		} else {
			// The box would not fit in the viewport
			// Reveal the beginning of the box
			return boxStart;
		}

		return viewportStart;
	}
}<|MERGE_RESOLUTION|>--- conflicted
+++ resolved
@@ -73,12 +73,8 @@
 	private _typicalHalfwidthCharacterWidth: number;
 	private _isViewportWrapping: boolean;
 	private _revealHorizontalRightPadding: number;
-<<<<<<< HEAD
+	private _selections: Selection[];
 	private _cursorSurroundingLines: number;
-=======
-	private _selections: Selection[];
-	private _scrollOff: number;
->>>>>>> 166ad253
 	private _canUseLayerHinting: boolean;
 	private _viewLineOptions: ViewLineOptions;
 
@@ -601,22 +597,16 @@
 		boxStartY = this._context.viewLayout.getVerticalOffsetForLineNumber(range.startLineNumber);
 		boxEndY = this._context.viewLayout.getVerticalOffsetForLineNumber(range.endLineNumber) + this._lineHeight;
 
-<<<<<<< HEAD
-		const context = Math.min((viewportHeight / this._lineHeight) / 2, this._cursorSurroundingLines);
-		boxStartY -= context * this._lineHeight;
-		boxEndY += Math.max(0, (context - 1)) * this._lineHeight;
-=======
 		const shouldIgnoreScrollOff = source === 'mouse' && (
 			this._selections.length > 1 // scroll off might trigger scrolling and mess up with multi cursor
 			|| (this._selections.length > 0 && this._selections[0].isEmpty()) // we don't want to single click triggering selection
 		);
 
 		if (!shouldIgnoreScrollOff) {
-			const context = Math.min((viewportHeight / this._lineHeight) / 2, this._scrollOff);
+			const context = Math.min((viewportHeight / this._lineHeight) / 2, this._cursorSurroundingLines);
 			boxStartY -= context * this._lineHeight;
 			boxEndY += Math.max(0, (context - 1)) * this._lineHeight;
 		}
->>>>>>> 166ad253
 
 		if (verticalType === viewEvents.VerticalRevealType.Simple || verticalType === viewEvents.VerticalRevealType.Bottom) {
 			// Reveal one line more when the last line would be covered by the scrollbar - arrow down case or revealing a line explicitly at bottom
