/*---------------------------------------------------------------------------------------------
 *  Copyright (c) Microsoft Corporation. All rights reserved.
 *  Licensed under the MIT License. See License.txt in the project root for license information.
 *--------------------------------------------------------------------------------------------*/
'use strict';

import * as nls from 'vs/nls';
import { onUnexpectedError } from 'vs/base/common/errors';
import * as paths from 'vs/base/common/paths';
import * as strings from 'vs/base/common/strings';
import * as types from 'vs/base/common/types';
import Event, { Emitter } from 'vs/base/common/event';
import { IExtensionPoint, ExtensionMessageCollector, ExtensionsRegistry } from 'vs/platform/extensions/common/extensionsRegistry';
import { ILineTokens, ITokenizationSupport, TokenizationRegistry } from 'vs/editor/common/modes';
import { TMState } from 'vs/editor/node/textMate/TMState';
import { RawLineTokens } from 'vs/editor/common/modes/supports';
import { IModeService } from 'vs/editor/common/services/modeService';
import { IGrammar, Registry, StackElement, IToken } from 'vscode-textmate';
import { ModeTransition } from 'vs/editor/common/core/modeTransition';
import { Token } from 'vs/editor/common/core/token';
import { languagesExtPoint } from 'vs/editor/common/services/modeServiceImpl';

export interface IEmbeddedLanguagesMap {
	[scopeName: string]: string;
}

export interface ITMSyntaxExtensionPoint {
	language: string;
	scopeName: string;
	path: string;
	embeddedLanguages: IEmbeddedLanguagesMap;
	injectTo: string[];
}

export const grammarsExtPoint: IExtensionPoint<ITMSyntaxExtensionPoint[]> = ExtensionsRegistry.registerExtensionPoint<ITMSyntaxExtensionPoint[]>('grammars', [languagesExtPoint], {
	description: nls.localize('vscode.extension.contributes.grammars', 'Contributes textmate tokenizers.'),
	type: 'array',
	defaultSnippets: [{ body: [{ language: '${1:id}', scopeName: 'source.${2:id}', path: './syntaxes/${3:id}.tmLanguage.' }] }],
	items: {
		type: 'object',
		defaultSnippets: [{ body: { language: '${1:id}', scopeName: 'source.${2:id}', path: './syntaxes/${3:id}.tmLanguage.' } }],
		properties: {
			language: {
				description: nls.localize('vscode.extension.contributes.grammars.language', 'Language identifier for which this syntax is contributed to.'),
				type: 'string'
			},
			scopeName: {
				description: nls.localize('vscode.extension.contributes.grammars.scopeName', 'Textmate scope name used by the tmLanguage file.'),
				type: 'string'
			},
			path: {
				description: nls.localize('vscode.extension.contributes.grammars.path', 'Path of the tmLanguage file. The path is relative to the extension folder and typically starts with \'./syntaxes/\'.'),
				type: 'string'
			},
			embeddedLanguages: {
				description: nls.localize('vscode.extension.contributes.grammars.embeddedLanguages', 'A map of scope name to language id if this grammar contains embedded languages.'),
				type: 'object'
			},
			injectTo: {
				description: nls.localize('vscode.extension.contributes.grammars.injectTo', 'List of language scope names to which this grammar is injected to.'),
				type: 'array',
				items: {
					type: 'string'
				}
			}
		},
		required: ['scopeName', 'path']
	}
});

export class TMScopeRegistry {

	private _scopeNameToLanguageRegistration: { [scopeName: string]: TMLanguageRegistration; };
	private _encounteredLanguages: { [language: string]: boolean; };

	private _onDidEncounterLanguage: Emitter<string> = new Emitter<string>();
	public onDidEncounterLanguage: Event<string> = this._onDidEncounterLanguage.event;

	constructor() {
		this._scopeNameToLanguageRegistration = Object.create(null);
		this._encounteredLanguages = Object.create(null);
	}

	public register(scopeName: string, filePath: string, embeddedLanguages?: IEmbeddedLanguagesMap): void {
		this._scopeNameToLanguageRegistration[scopeName] = new TMLanguageRegistration(this, scopeName, filePath, embeddedLanguages);
	}

	public getLanguageRegistration(scopeName: string): TMLanguageRegistration {
		return this._scopeNameToLanguageRegistration[scopeName] || null;
	}

	public getFilePath(scopeName: string): string {
		let data = this.getLanguageRegistration(scopeName);
		return data ? data.grammarFilePath : null;
	}

	/**
	 * To be called when tokenization found/hit an embedded language.
	 */
	public onEncounteredLanguage(language: string): void {
		if (!this._encounteredLanguages[language]) {
			this._encounteredLanguages[language] = true;
			this._onDidEncounterLanguage.fire(language);
		}
	}
}

export class TMLanguageRegistration {
	_topLevelScopeNameDataBrand: void;

	readonly scopeName: string;
	readonly grammarFilePath: string;

	private readonly _registry: TMScopeRegistry;
	private readonly _embeddedLanguages: IEmbeddedLanguagesMap;
	private readonly _embeddedLanguagesRegex: RegExp;

	constructor(registry: TMScopeRegistry, scopeName: string, grammarFilePath: string, embeddedLanguages: IEmbeddedLanguagesMap) {
		this._registry = registry;
		this.scopeName = scopeName;
		this.grammarFilePath = grammarFilePath;

		// embeddedLanguages handling
		this._embeddedLanguages = Object.create(null);

		if (embeddedLanguages) {
			// If embeddedLanguages are configured, fill in `this._embeddedLanguages`
			let scopes = Object.keys(embeddedLanguages);
			for (let i = 0, len = scopes.length; i < len; i++) {
				let scope = scopes[i];
				let language = embeddedLanguages[scope];
				if (typeof language !== 'string') {
					// never hurts to be too careful
					continue;
				}
				this._embeddedLanguages[scope] = language;
			}
		}

		// create the regex
		let escapedScopes = Object.keys(this._embeddedLanguages).map((scopeName) => strings.escapeRegExpCharacters(scopeName));
		if (escapedScopes.length === 0) {
			// no scopes registered
			this._embeddedLanguagesRegex = null;
		} else {
			escapedScopes.sort();
			escapedScopes.reverse();
			this._embeddedLanguagesRegex = new RegExp(`^((${escapedScopes.join(')|(')}))($|\\.)`, '');
		}
	}

	/**
	 * Given a produced TM scope, return the language that token describes or null if unknown.
	 * e.g. source.html => html, source.css.embedded.html => css, punctuation.definition.tag.html => null
	 */
	public scopeToLanguage(scope: string): string {
		if (!scope) {
			return null;
		}
		if (!this._embeddedLanguagesRegex) {
			// no scopes registered
			return null;
		}
		let m = scope.match(this._embeddedLanguagesRegex);
		if (!m) {
			// no scopes matched
			return null;
		}

		let language = this._embeddedLanguages[m[1]] || null;
		if (!language) {
			return null;
		}

		this._registry.onEncounteredLanguage(language);
		return language;
	}
}

export class MainProcessTextMateSyntax {
	private _grammarRegistry: Registry;
	private _modeService: IModeService;
	private _scopeRegistry: TMScopeRegistry;
	private _injections: { [scopeName: string]: string[]; };

	public onDidEncounterLanguage: Event<string>;

	constructor(
		@IModeService modeService: IModeService
	) {
		this._modeService = modeService;
		this._scopeRegistry = new TMScopeRegistry();
		this.onDidEncounterLanguage = this._scopeRegistry.onDidEncounterLanguage;
		this._injections = {};

		this._grammarRegistry = new Registry({
			getFilePath: (scopeName: string) => {
				return this._scopeRegistry.getFilePath(scopeName);
			},
			getInjections: (scopeName: string) => {
				return this._injections[scopeName];
			}
		});

		grammarsExtPoint.setHandler((extensions) => {
			for (let i = 0; i < extensions.length; i++) {
				let grammars = extensions[i].value;
				for (let j = 0; j < grammars.length; j++) {
					this._handleGrammarExtensionPointUser(extensions[i].description.extensionFolderPath, grammars[j], extensions[i].collector);
				}
			}
		});
	}

	private _handleGrammarExtensionPointUser(extensionFolderPath: string, syntax: ITMSyntaxExtensionPoint, collector: ExtensionMessageCollector): void {
		if (syntax.language && ((typeof syntax.language !== 'string') || !this._modeService.isRegisteredMode(syntax.language))) {
			collector.error(nls.localize('invalid.language', "Unknown language in `contributes.{0}.language`. Provided value: {1}", grammarsExtPoint.name, String(syntax.language)));
			return;
		}
		if (!syntax.scopeName || (typeof syntax.scopeName !== 'string')) {
			collector.error(nls.localize('invalid.scopeName', "Expected string in `contributes.{0}.scopeName`. Provided value: {1}", grammarsExtPoint.name, String(syntax.scopeName)));
			return;
		}
		if (!syntax.path || (typeof syntax.path !== 'string')) {
			collector.error(nls.localize('invalid.path.0', "Expected string in `contributes.{0}.path`. Provided value: {1}", grammarsExtPoint.name, String(syntax.path)));
			return;
		}
		if (syntax.injectTo && (!Array.isArray(syntax.injectTo) || syntax.injectTo.some(scope => typeof scope !== 'string'))) {
			collector.error(nls.localize('invalid.injectTo', "Invalid value in `contributes.{0}.injectTo`. Must be an array of language scope names. Provided value: {1}", grammarsExtPoint.name, JSON.stringify(syntax.injectTo)));
			return;
		}
		if (syntax.embeddedLanguages && !types.isObject(syntax.embeddedLanguages)) {
			collector.error(nls.localize('invalid.embeddedLanguages', "Invalid value in `contributes.{0}.embeddedLanguages`. Must be an object map from scope name to language. Provided value: {1}", grammarsExtPoint.name, JSON.stringify(syntax.embeddedLanguages)));
			return;
		}

		let normalizedAbsolutePath = paths.normalize(paths.join(extensionFolderPath, syntax.path));

		if (normalizedAbsolutePath.indexOf(extensionFolderPath) !== 0) {
			collector.warn(nls.localize('invalid.path.1', "Expected `contributes.{0}.path` ({1}) to be included inside extension's folder ({2}). This might make the extension non-portable.", grammarsExtPoint.name, normalizedAbsolutePath, extensionFolderPath));
		}

		this._scopeRegistry.register(syntax.scopeName, normalizedAbsolutePath, syntax.embeddedLanguages);

		if (syntax.injectTo) {
			for (let injectScope of syntax.injectTo) {
				let injections = this._injections[injectScope];
				if (!injections) {
					this._injections[injectScope] = injections = [];
				}
				injections.push(syntax.scopeName);
			}
		}

		let modeId = syntax.language;
		if (modeId) {
			let disposable = this._modeService.onDidCreateMode((mode) => {
				if (mode.getId() !== modeId) {
					return;
				}
				this.registerDefinition(modeId, syntax.scopeName);
				disposable.dispose();
			});
		}
	}

	private registerDefinition(modeId: string, scopeName: string): void {
		this._grammarRegistry.loadGrammar(scopeName, (err, grammar) => {
			if (err) {
				onUnexpectedError(err);
				return;
			}

			let languageRegistration = this._scopeRegistry.getLanguageRegistration(scopeName);
			TokenizationRegistry.register(modeId, createTokenizationSupport(languageRegistration, modeId, grammar));
		});
	}
}

function createTokenizationSupport(languageRegistration: TMLanguageRegistration, modeId: string, grammar: IGrammar): ITokenizationSupport {
	var tokenizer = new Tokenizer(languageRegistration, modeId, grammar);
	return {
		getInitialState: () => new TMState(null),
		tokenize: (line, state, offsetDelta) => tokenizer.tokenize(line, <TMState>state, offsetDelta),
		tokenize3: () => {
			// TODO@tokenization
			throw new Error('TODO@tokenization');
		}
	};
}

/**
 * Data associated with a text mate scope as part of decoding.
 *
 * e.g.
 * For a scope "punctuation.definition.string.end.html", the tokens are: punctuation, definition, string, end, html.
 * Each of those tokens receive a unique numeric id, so instead of storing the token strings, we store the token ids.
 * Ultimately this means we store something like [23, 21, 12, 13, 1], considering those numbers to be the ids of the tokens.
 */
export class TMScopeDecodeData {
	_tmScopeDecodeDataBrand: void;

	/**
	 * The original text mate scope.
	 */
	public readonly scope: string;

	/**
	 * The language this scope belongs to.
	 * e.g. source.html => html, source.css.embedded.html => css, punctuation.definition.tag.html => null
	 */
	public readonly language: string;

	/**
	 * The token ids this scope consists of.
	 */
	public readonly tokenIds: number[];

	constructor(scope: string, language: string, tokenIds: number[]) {
		this.scope = scope;
		this.language = language;
		this.tokenIds = tokenIds;
	}
}

/**
 * Data associated with a stack of text mate scopes as part of decoding.
 */
export class TMScopesDecodeData {
	_tmScopesDecodeDataBrand: void;

	/**
	 * The last scope in the stack.
	 */
	public readonly scope: string;
	/**
	 * The resolved tokens mask.
	 * tokens[i] === true ===> token with id i is present.
	 */
	public readonly tokensMask: boolean[];
	/**
	 * The resolved language.
	 */
	public readonly language: string;

	constructor(parent: TMScopesDecodeData, scope: TMScopeDecodeData) {
		// 1) Inherit data from `parent`.
		let tokensMask: boolean[];
		let language: string;
		if (parent) {
			tokensMask = parent.tokensMask.slice(0);
			language = parent.language;
		} else {
			tokensMask = [];
			language = null;
		}

		// 2) Overwrite with data from `scope`.
		let scopeTokenIds = scope.tokenIds;
		for (let i = 0, len = scopeTokenIds.length; i < len; i++) {
			tokensMask[scopeTokenIds[i]] = true;
		}
		if (scope.language) {
			language = scope.language;
		}

		this.scope = scope.scope;
		this.tokensMask = tokensMask;
		this.language = language;
	}
}

export class DecodeMap {
	_decodeMapBrand: void;

	private lastAssignedTokenId: number;
	private readonly languageRegistration: TMLanguageRegistration;
	private readonly scopeToTokenIds: { [scope: string]: TMScopeDecodeData; };
	private readonly tokenToTokenId: { [token: string]: number; };
	private readonly tokenIdToToken: string[];
	prevTokenScopes: TMScopesDecodeData[];
	public readonly topLevelScope: TMScopesDecodeData;

	constructor(languageRegistration: TMLanguageRegistration) {
		this.lastAssignedTokenId = 0;
		this.languageRegistration = languageRegistration;
		this.scopeToTokenIds = Object.create(null);
		this.tokenToTokenId = Object.create(null);
		this.tokenIdToToken = [null];
		this.prevTokenScopes = [];
		this.topLevelScope = new TMScopesDecodeData(null, new TMScopeDecodeData(languageRegistration.scopeName, this.languageRegistration.scopeToLanguage(languageRegistration.scopeName), []));
	}

	private _getTokenId(token: string): number {
		let tokenId = this.tokenToTokenId[token];
		if (!tokenId) {
			tokenId = (++this.lastAssignedTokenId);
			this.tokenToTokenId[token] = tokenId;
			this.tokenIdToToken[tokenId] = token;
		}
		return tokenId;
	}

	public decodeTMScope(scope: string): TMScopeDecodeData {
		let result = this.scopeToTokenIds[scope];
		if (result) {
			return result;
		}

		let scopePieces = scope.split('.');

		let tokenIds: number[] = [];
		for (let i = 0; i < scopePieces.length; i++) {
			tokenIds[i] = this._getTokenId(scopePieces[i]);
		}

		result = new TMScopeDecodeData(scope, this.languageRegistration.scopeToLanguage(scope), tokenIds);
		this.scopeToTokenIds[scope] = result;
		return result;
	}

	public getToken(tokenMap: boolean[]): string {
		let result = '';
		let isFirst = true;
		for (let i = 1, len = tokenMap.length; i < len; i++) {
			if (tokenMap[i]) {
				if (isFirst) {
					isFirst = false;
					result += this.tokenIdToToken[i];
				} else {
					result += '.';
					result += this.tokenIdToToken[i];
				}
			}
		}
		return result;
	}
}

function depth(stackElement: StackElement): number {
	let result = 0;
	while (stackElement) {
		result++;
		stackElement = stackElement._parent;
	}
	return result;
}

class Tokenizer {
	private _grammar: IGrammar;
	private _modeId: string;
	private _decodeMap: DecodeMap;
	private _stackOverflowReported: boolean;

	constructor(languageRegistration: TMLanguageRegistration, modeId: string, grammar: IGrammar) {
		this._modeId = modeId;
		this._grammar = grammar;
		this._decodeMap = new DecodeMap(languageRegistration);
		this._stackOverflowReported = false;
	}

<<<<<<< HEAD
	public tokenize(line: string, state: TMState, offsetDelta: number): ILineTokens {
=======
	public tokenize(line: string, state: TMState, offsetDelta: number = 0, stopAtOffset?: number): ILineTokens {

>>>>>>> ab491d3b
		// Do not attempt to tokenize if a line has over 20k
		if (line.length >= 20000) {
			console.log(`Line (${line.substr(0, 15)}...): longer than 20k characters, tokenization skipped.`);
			return new RawLineTokens(
				[new Token(offsetDelta, '')],
				[new ModeTransition(offsetDelta, this._modeId)],
				offsetDelta,
				state
			);
		}

		// or if the rule stack contains more than 100 rules (indicator of broken grammar that forgets to pop rules)
		if (depth(state.ruleStack) > 100) {
			if (!this._stackOverflowReported) {
				// don't report again unless a good state has been reached again.
				console.log(`Line (${line.substr(0, 15)}...): stack deeper than 100: tokenization stopped.`, printRuleStack(state.ruleStack));
				this._stackOverflowReported = true;
			}
			return new RawLineTokens(
				[new Token(offsetDelta, '')],
				[new ModeTransition(offsetDelta, this._modeId)],
				state
			);
		}
		this._stackOverflowReported = false;

		let textMateResult = this._grammar.tokenizeLine(line, state.ruleStack);

		let endState: TMState;
		// try to save an object if possible
		if (state.ruleStack !== null && textMateResult.ruleStack.equals(state.ruleStack)) {
			endState = state;
		} else {
			endState = new TMState(textMateResult.ruleStack);
		}

		return decodeTextMateTokens(this._modeId, this._decodeMap, line, offsetDelta, textMateResult.tokens, endState);
	}
}

// TODO: replace with something like ruleStack.toDebugString
function printRuleStack(ruleStack: StackElement): string[] {
	let scopes = [];
	while (ruleStack) {
		scopes.push(ruleStack['_scopeName']);
		ruleStack = ruleStack._parent;
	}
	return scopes;
}

export function decodeTextMateTokens(topLevelModeId: string, decodeMap: DecodeMap, line: string, offsetDelta: number, resultTokens: IToken[], resultState: TMState): RawLineTokens {

	// Create the result early and fill in the tokens later
	let tokens: Token[] = [];
	let modeTransitions: ModeTransition[] = [];

	let lastTokenType: string = null;
	let lastModeId: string = null;

	for (let tokenIndex = 0, len = resultTokens.length; tokenIndex < len; tokenIndex++) {
		let token = resultTokens[tokenIndex];
		let tokenStartIndex = token.startIndex;

		let tokenType = '';
		let tokenModeId = topLevelModeId;
		let decodedToken = decodeTextMateToken(decodeMap, token.scopes);
		if (decodedToken) {
			tokenType = decodeMap.getToken(decodedToken.tokensMask);
			if (decodedToken.language) {
				tokenModeId = decodedToken.language;
			}
		}

		// do not push a new token if the type is exactly the same (also helps with ligatures)
		if (tokenType !== lastTokenType) {
			tokens.push(new Token(tokenStartIndex + offsetDelta, tokenType));
			lastTokenType = tokenType;
		}

		if (tokenModeId !== lastModeId) {
			modeTransitions.push(new ModeTransition(tokenStartIndex + offsetDelta, tokenModeId));
			lastModeId = tokenModeId;
		}
	}

	return new RawLineTokens(
		tokens,
		modeTransitions,
		resultState
	);
}

export function decodeTextMateToken(decodeMap: DecodeMap, scopes: string[]): TMScopesDecodeData {
	const prevTokenScopes = decodeMap.prevTokenScopes;
	const prevTokenScopesLength = prevTokenScopes.length;

	let resultScopes: TMScopesDecodeData[] = [decodeMap.topLevelScope];
	let lastResultScope: TMScopesDecodeData = decodeMap.topLevelScope;

	let sameAsPrev = true;
	for (let level = 1/* deliberately skip scope 0*/, scopesLength = scopes.length; level < scopesLength; level++) {
		let scope = scopes[level];

		if (sameAsPrev && level < prevTokenScopesLength) {
			let prevTokenScope = prevTokenScopes[level];
			if (prevTokenScope.scope === scope) {
				// continue reusing the results of the previous token's computation
				lastResultScope = prevTokenScope;
				resultScopes[level] = lastResultScope;
				continue;
			}
		}
		sameAsPrev = false;

		lastResultScope = new TMScopesDecodeData(lastResultScope, decodeMap.decodeTMScope(scope));
		resultScopes[level] = lastResultScope;
	}

	decodeMap.prevTokenScopes = resultScopes;
	return lastResultScope;
}<|MERGE_RESOLUTION|>--- conflicted
+++ resolved
@@ -459,19 +459,14 @@
 		this._stackOverflowReported = false;
 	}
 
-<<<<<<< HEAD
 	public tokenize(line: string, state: TMState, offsetDelta: number): ILineTokens {
-=======
-	public tokenize(line: string, state: TMState, offsetDelta: number = 0, stopAtOffset?: number): ILineTokens {
-
->>>>>>> ab491d3b
+
 		// Do not attempt to tokenize if a line has over 20k
 		if (line.length >= 20000) {
 			console.log(`Line (${line.substr(0, 15)}...): longer than 20k characters, tokenization skipped.`);
 			return new RawLineTokens(
 				[new Token(offsetDelta, '')],
 				[new ModeTransition(offsetDelta, this._modeId)],
-				offsetDelta,
 				state
 			);
 		}
